--- conflicted
+++ resolved
@@ -87,11 +87,7 @@
 To build the docker image using LLVM 8.0 for Ubuntu 18.04 on amd64 you can run the following command:
 ```sh
 ARCH=amd64; UBUNTU=18.04; LLVM=800; docker build . \
-<<<<<<< HEAD
-  -t rellic:llvm${LLVM}-ubuntu${UBUNTU}-${ARCH}\
-=======
   -t rellic:llvm${LLVM}-ubuntu${UBUNTU}-${ARCH} \
->>>>>>> a631b878
   -f Dockerfile \
   --build-arg UBUNTU_VERSION=${UBUNTU} \
   --build-arg ARCH=${ARCH} \
